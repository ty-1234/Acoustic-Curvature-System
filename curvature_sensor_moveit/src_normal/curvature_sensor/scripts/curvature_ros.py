#!/home/franka/miniconda3/envs/tariq/bin/python

"""
Module Name: Data Collection for Cablibration
Author: Giuliano Gemmani
Email: giulianogemmani@gmail.com
Date: YYYY-MM-DD

Description:
    A brief summary of the module’s purpose and functionality.

"""

from __future__ import print_function


# Libraries needed
import os
import sys
import time
import math
import rospy
from pyaudio import PyAudio


import threading
import wave
import random
import datetime
import message_filters
import moveit_msgs.msg
import moveit_commander
import subprocess
import numpy as np
import pandas as pd

import tf 
from matplotlib.pyplot import imsave
from math import pi, dist, fabs, cos

#from cv_bridge import CvBridge
from std_msgs.msg import String, Bool, Int16MultiArray
from shape_msgs.msg import SolidPrimitive
from sensor_msgs.msg import JointState, Image
from moveit_msgs.msg import CollisionObject, DisplayTrajectory, MotionPlanRequest, Constraints, PositionConstraint, JointConstraint
from controller_manager_msgs.srv import ListControllers, ListControllersRequest, SwitchController, SwitchControllerRequest
from geometry_msgs.msg import PoseStamped, Pose, Point
from actionlib_msgs.msg import GoalStatusArray
from tf.transformations import euler_from_quaternion, quaternion_from_euler
from moveit_commander.conversions import pose_to_list
from pathlib import Path
from geometry_msgs.msg import WrenchStamped
import csv  # Add CSV module for writing data


from sensor_msgs.msg import JointState
from std_msgs.msg import String
from moveit_commander.conversions import pose_to_list
from geometry_msgs.msg import Pose, PoseStamped


def all_close(goal, actual, tolerance):
    """
    Convenience method for testing if the values in two lists are within a tolerance of each other.
    For Pose and PoseStamped inputs, the angle between the two quaternions is compared (the angle
    between the identical orientations q and -q is calculated correctly).
    @param: goal       A list of floats, a Pose or a PoseStamped
    @param: actual     A list of floats, a Pose or a PoseStamped
    @param: tolerance  A float
    @returns: bool
    """
    if type(goal) is list:
        for index in range(len(goal)):
            if abs(actual[index] - goal[index]) > tolerance:
                return False

    elif type(goal) is geometry_msgs.msg.PoseStamped:
        return all_close(goal.pose, actual.pose, tolerance)

    elif type(goal) is geometry_msgs.msg.Pose:
        x0, y0, z0, qx0, qy0, qz0, qw0 = pose_to_list(actual)
        x1, y1, z1, qx1, qy1, qz1, qw1 = pose_to_list(goal)
        # Euclidean distance
        d = dist((x1, y1, z1), (x0, y0, z0))
        # phi = angle between orientations
        cos_phi_half = fabs(qx0 * qx1 + qy0 * qy1 + qz0 * qz1 + qw0 * qw1)
        return d <= tolerance and cos_phi_half >= cos(tolerance / 2.0)

    return True


class FrankaDataCollection(object):
    
    def __init__(self):
        super(FrankaDataCollection, self).__init__()

        moveit_commander.roscpp_initialize(sys.argv)                    # Initialize moveit_commander
        rospy.init_node("calibration_node", anonymous=True)             # Initialize node     
        robot = moveit_commander.RobotCommander()                       # Initialize tf listener  
        scene = moveit_commander.PlanningSceneInterface()               # Inizitalize the planning scene
        group_name = "panda_arm"                                        # Initialize the move group for the panda_arm
        move_group = moveit_commander.MoveGroupCommander(group_name)

        
        self.display_trajectory_publisher = rospy.Publisher('/move_group/display_planned_path', moveit_msgs.msg.DisplayTrajectory, queue_size=20)   # Defines the topic on which the robot publishes the trajectory
        self.planning_frame = move_group.get_planning_frame()                                                                                       # get the planning frame
        self.eef_link = move_group.get_end_effector_link()                                                                                          # get ee frame 
        self.move_group = move_group
        self.section_pub = rospy.Publisher('/curving_section', String, queue_size=10)  # Added publisher for section labels
        # Set the planner publiser
        display_trajectory_publisher = rospy.Publisher(
            "/move_group/display_planned_path",
            moveit_msgs.msg.DisplayTrajectory,
            queue_size=20,
        )

        planning_frame = move_group.get_planning_frame()
        print("============ Planning frame: %s" % planning_frame)

        # ee-link for this group:
        eef_link = move_group.get_end_effector_link()
        print("============ End effector link: %s" % eef_link)

        # List of all the groups in the robot:
        group_names = robot.get_group_names()
        print("============ Available Planning Groups:", robot.get_group_names())

        # Sometimes for debugging it is useful to print the entire state of the robot
        print("============ Printing robot state")
        print(robot.get_current_state())
        print("")

        # Joint names in a dictionary
        self.joint_names = {
            "joint1": "panda_joint1",
            "joint2": "panda_joint2",
            "joint3": "panda_joint3",
            "joint4": "panda_joint4",
            "joint5": "panda_joint5",
            "joint6": "panda_joint6",
            "joint7": "panda_joint7"
        }

        # Parameters : path coverage + pushing 

        self.AB_dist =                  0.03                                                    # in [m] --- distance to travel
        self.n_loc =                    10                                                      # n. of locations on which pushing action is performed
        self.steplength =               self.AB_dist / self.n_loc                               # in [m]
        
        self.n_pushing_actions =        20                                                      # number of pushing action per contact location
        self.cycles =                   30                                                      # time on which travel AB is performed

        self.offset_pushing =           0.001                                                   # in [m] : offset position in z direction (world frame) where pushing action has to start
        self.time_of_pushing =          15                                                      # in [s] : time spent applying a prescribed force
        self.time_of_pushing_margin =   1                                                       # in [s] : time waited before (and after) a single pushing action is performed
        self.rebuild_time =             5                                                       # in [s] : time spent in wating for the 
        self.pushing_increment =        0.1                                                     # in [N] : increment for the next pishing action within the same location

        self.N =                        self.n_loc * self.cycles*self.n_pushing_actions        # N of all Data points
        self.N_counter =                0                                                      # counter for data points collected
         # Names and IDs of the available robot controllers.
        self.CONTROLLER_NAME2ID = {
            "torque": "franka_zero_torque_controller",
            "position": "position_joint_trajectory_controller",
            "impedance": "panda_leader_cartesian_impedance_controller",
            "impedance_advanced": "cartesian_impedance_advanced_controller"
        }
        # IDs and names of the available robot controllers.
        self.CONTROLLERS_ID2NAME = {c_id: c_name for c_name, c_id in self.CONTROLLER_NAME2ID.items()}

        
        # HOME : joints & ee_pose (position, orientation)

        self.joint_home = [0.06841830223171314, -0.41813771533517224, -0.12852136230674158, -1.9645842290600706, -0.03316074410412047, 1.6035182970937927, 0.8142089765552016]
        self.pose_home = ([0.4223942641978751, -0.04042834717301551, 0.6434531923890092], [-0.9988081975410994, 0.039553416742988796, -0.027085673649872546, 0.009169407373883585])
        self.joint_middle = [-1.0863472633110847, 1.0869070429590033, 2.109136418413529, -2.216250412393391, 0.3391740601878158, 2.8352848181560386, -0.3562797731873062]
       
        self.joint_A_position = [-0.7970082529189327, 1.1346361602147421, 1.9995906521457534, -2.0573368821106364, -0.007957306435538661, 3.0074123239190973, -0.34559942566877566]
        # Names and IDs of the available robot controllers.
        self.CONTROLLER_NAME2ID = {
			"torque":               "franka_zero_torque_control[-0.7809745708194721, 1.1661021832040674, 1.9708445979462788, -2.0634305065221947, -0.5160919516219034, 3.047398131163245, 0.38560656003985133, 0.035884205251932144, 0.035884205251932144]ler",
			"position":             "position_joint_trajectory_controller",
			"impedance":            "panda_leader_cartesian_impedance_controller",
			"impedance_advanced":   "cartesian_impedance_advanced_controller",
            "force_controller":     "my_cartesian_force_controller"
		}
		
        # IDs and names of the available robot controllers.
        self.CONTROLLERS_ID2NAME = {c_id: c_name for c_name, c_id in self.CONTROLLER_NAME2ID.items()}

		# Get the name of the currently running robot controller.
        running_controllers = self.get_controllers_id(filter_state="running")
        if running_controllers:
            self.current_controller = running_controllers[0]
        else:
            self.current_controller = None
    
        
    # Returns the position and orientation of the end-effector in a tuple
    def get_ee_pose_tuple(self):        
        
        self.current_pose = self.move_group.get_current_pose().pose  
        rospy.loginfo("End-Effector Position: x={}, y={}, z={}".format(self.current_pose.position.x, self.current_pose.position.y, self.current_pose.position.z))
        rospy.loginfo("End-Effector Orientation: x={}, y={}, z={}, w={}".format(self.current_pose.orientation.x, self.current_pose.orientation.y, self.current_pose.orientation.z, self.current_pose.orientation.w))
        
        return [self.current_pose.position.x, self.current_pose.position.y, self.current_pose.position.z], \
            [self.current_pose.orientation.x, self.current_pose.orientation.y, self.current_pose.orientation.z, self.current_pose.orientation.w]

    def display_current_pose(self):
        pose = self.move_group.get_current_pose().pose
        rospy.loginfo("End-Effector Position: x={}, y={}, z={}".format(pose.position.x, pose.position.y, pose.position.z))
        rospy.loginfo("End-Effector Orientation: x={}, y={}, z={}, w={}".format(pose.orientation.x, pose.orientation.y, pose.orientation.z, pose.orientation.w))
    def get_quaternion_from_euler(self,roll, pitch, yaw):
        """
        Convert an Euler angle to a quaternion.
        
        Input
            :param roll: The roll (rotation around x-axis) angle in radians.
            :param pitch: The pitch (rotation around y-axis) angle in radians.
            :param yaw: The yaw (rotation around z-axis) angle in radians.
        
        Output
            :return qx, qy, qz, qw: The orientation in quaternion [x,y,z,w] format
        """
        qx = np.sin(roll/2) * np.cos(pitch/2) * np.cos(yaw/2) - np.cos(roll/2) * np.sin(pitch/2) * np.sin(yaw/2)
        qy = np.cos(roll/2) * np.sin(pitch/2) * np.cos(yaw/2) + np.sin(roll/2) * np.cos(pitch/2) * np.sin(yaw/2)
        qz = np.cos(roll/2) * np.cos(pitch/2) * np.sin(yaw/2) - np.sin(roll/2) * np.sin(pitch/2) * np.cos(yaw/2)
        qw = np.cos(roll/2) * np.cos(pitch/2) * np.cos(yaw/2) + np.sin(roll/2) * np.sin(pitch/2) * np.sin(yaw/2)
        
        return [qx, qy, qz, qw]

    # Go to home position in joint space
    def go_home(self):
        joint_goal = self.joint_home
        self.move_group.go(joint_goal, wait=True)
        self.move_group.stop()
    def go_middle(self):
         joint_goal = self.joint_middle
         self.move_group.go(joint_goal, wait=True)
        
         self.move_group.stop()
         rospy.sleep(2.0)
    def go_to_A(self):
         joint_goal = self.joint_A_position
         self.move_group.go(joint_goal, wait=True)
        
         self.move_group.stop()
         rospy.sleep(2.0)
    def open_gripper(self):
        command = 'source ~/franka_ws/devel/setup.bash && rosrun franka_interactive_controllers libfranka_gripper_run 1'
        subprocess.Popen(['bash', '-c', command])
        rospy.loginfo("Executing open gripper command.")
        rospy.sleep(2.0)

    def close_gripper(self):
        command = 'source ~/franka_ws/devel/setup.bash && rosrun franka_interactive_controllers libfranka_gripper_run 0'
        subprocess.Popen(['bash', '-c', command])
        rospy.loginfo("Executing close gripper command.")
        #self._adjust_end_effector_orientation(11)
       # self._adjust_specific_joint_orientation("joint7",22.1) 
        rospy.sleep(2.0)
    def _adjust_end_effector_orientation(self, angle_deg):
        # Get current pose of the end-effector
        current_pose = self.move_group.get_current_pose().pose
        
        # Convert the desired bend angle from degrees to radians
        angle_rad = math.radians(angle_deg)
        
        # Create a quaternion from the Euler angle (assuming rotation around the z-axis)
        quaternion = self.get_quaternion_from_euler(0, 0, angle_rad)
        
        # Modify the orientation of the end-effector with the quaternion
        current_pose.orientation.x = quaternion[0]
        current_pose.orientation.y = quaternion[1]
        current_pose.orientation.z = quaternion[2]
        current_pose.orientation.w = quaternion[3]
        
        # Create a new pose goal with the adjusted orientation
        pose_goal = Pose()
        pose_goal.position = current_pose.position
        pose_goal.orientation = current_pose.orientation
        
        # Move to the new pose with adjusted wrist orientation
        self.move_group.set_pose_target(pose_goal)
        success = self.move_group.go(wait=True)
        
        if not success:
            rospy.loginfo("Failed to adjust wrist orientation.")
        
        # Clear the pose targets after moving
        self.move_group.clear_pose_targets()
    def _adjust_specific_joint_orientation(self, joint_name, angle_deg):
        """
        Adjust the orientation of a specific joint (e.g., joint5) instead of the whole arm.

        Parameters:
        - joint_name (str): The name of the joint to adjust (e.g., "joint5").
        - angle_deg (float): The desired angle for the joint in degrees.
        """
        # Get current joint positions (angles)
        current_joint_angles = self.move_group.get_current_joint_values()

        # Identify the index of the joint to adjust based on the joint name
        joint_index = list(self.joint_names.keys()).index(joint_name)

        # Modify the angle of the specific joint (convert to radians)
        angle_rad = math.radians(angle_deg)
        current_joint_angles[joint_index] = angle_rad

        # Set the modified joint angles as the target for the move group
        self.move_group.set_joint_value_target(current_joint_angles)

        # Move to the new joint configuration
        success = self.move_group.go(wait=True)

        if not success:
            rospy.logerr(f"Failed to adjust {joint_name} orientation.")
            return False  

        return True  


    # Create an ee-pose object in R^3 specifying a  tuple of position and orientation previoulsy recorded
    def create_pose(self, tuple_pos_ee):
        pose = Pose()
        pose.header.frame_id = '/panda_link0'
        pose.pose.position.x = tuple_pos_ee[0][0]
        pose.pose.position.y = tuple_pos_ee[0][1]
        pose.pose.position.z = tuple_pos_ee[0][2]

        pose.pose.orientation.x = tuple_pos_ee[1][0]
        pose.pose.orientation.y = tuple_pos_ee[1][1]
        pose.pose.orientation.z = tuple_pos_ee[1][2]
        pose.pose.orientation.w = tuple_pos_ee[1][3]

        rospy.loginfo("End-Effector Position: x={}, y={}, z={}".format(
            pose.pose.position.x, pose.pose.position.y, pose.pose.position.z ))
        rospy.loginfo("End-Effector Orientation: x={}, y={}, z={}, w={}".format(
            pose.pose.orientation.x, pose.pose.orientation.y, pose.pose.orientation.z, pose.pose.orientation.w ))

        return pose
    
    #Save the current joint state to a private member variable and publishes the result
    def log_position(self):      
        self.current_joint_states = self.move_group.get_current_joint_values() 
        rospy.loginfo(f"Position logged: Joint state saved to current_joint_states")

    # This function is called whenever a new PoseStamped message is received   
    def pose_callback(self, msg):
        self.current_pose = msg
        rospy.loginfo("Received Pose: %s", self.current_pose)
    
    # Cretates a list of ee-pose used for the AB travel
    def point_generation(self):       
        initial_z = self.pose_A_tuple[0][2]  # Start from the initial z position
        for _ in range(self.n_loc):
            pose = Pose()

            # Fixed position for x and y
            pose.position.x =   self.pose_A_tuple[0][0]
            pose.position.y =   initial_z #self.pose_A_tuple[0][1]  # Fixed y position
            pose.position.z =   self.pose_A_tuple[0][1]             # Set the current z position

            # Fixed orientation
            pose.orientation.x = self.pose_A_tuple[1][0]
            pose.orientation.y = self.pose_A_tuple[1][1]
            pose.orientation.z = self.pose_A_tuple[1][2]
            pose.orientation.w = self.pose_A_tuple[1][3]

            # Add the pose to the list
            self.pose_list.append(pose)

            # Increment z for the next pose
            initial_z += self.steplength  # Update z for the next pose

        return self.pose_list
    
    # Create a list of 20 values from 0.1 to 2.0
    def force_generation(self):       
        forces = [round(i * 0.1, 1) for i in range(1, 21)]
        return forces
         
    # Move to a Cartesian Pose Goal
    def go_to_cartesian_pose(self, pose_goal):         	    
        self.move_group.set_pose_target(pose_goal)          
        success = self.move_group.go(wait=True)
        if not success:
            rospy.loginfo("Failed to reach the goal pose") 
        self.move_group.clear_pose_targets() 

    """
    Specify ee-pose in order to move             
    def move_to_point(self, x, y, z):
		#Move the robot to the given point in Cartesian space
		rospy.loginfo(f"Moving to grid point: {x}, {y}, {z}") 
		pose_goal = Pose() 
		pose_goal.position.x = x 
		pose_goal.position.y = y 
		pose_goal.position.z = z
          
        # Orientation is maintained the same
		pose_goal.orientation.x = self.pose_A_tuple[1][0]
		pose_goal.orientation.y = self.pose_A_tuple[1][1]
		pose_goal.orientation.z = self.pose_A_tuple[1][2]
		pose_goal.orientation.w = self.pose_A_tuple[1][3]
		self.go_to_cartesian_pose(pose_goal)
    """
    
    # Go to A (reference) ---> joint space


        # Go to a pose goal ---> Cartesian space
    def go_to_next_loc (self, pose_goal):            
            self.go_to_cartesian_pose(pose_goal)
            self.display_current_pose()
            self.move_group.clear_pose_targets()

        # Go to the upper position (current x,y, position and orientation), but upper in z direction ----> World frame
    def go_up(self):
            
            pose_goal = Pose ()                                     # create Pose Object 
            pose_goal = self.move_group.get_current_pose().pose     # get current pose
            pose_goal.pose.position.z =  self.pose_A_tuple[0][2]    # adjust pose on z direction as for A
            
            self.move_group.set_pose_target(pose_goal)              # Move upwards
            success =               self.move_group.go(wait=True)   # Check if desired pose is achieved                    
            if not success:                                                          
                rospy.loginfo("Failed to reach the goal pose")
            self.move_group.stop()
            self.move_group.clear_pose_targets()
            self.display_current_pose()                                             

        # Defines a service-client request to retrieve the name of the controller
    def get_controllers_id(self, filter_state=None):
        """Get a list of the IDs of the avilable controllers.

        Args:
            filter_state (str, optional): If specified, only return controllers with matching state. Defaults to None.

        Returns:
            list[str]: List of the IDs of the controllers.
        """

        rospy.wait_for_service("/controller_manager/list_controllers")
        try:
            request = ListControllersRequest()
            service = rospy.ServiceProxy("/controller_manager/list_controllers", ListControllers)
            response = service(request)
        except Exception as e:
            rospy.logerr("List controllers server is down. Unable to list running controllers.")
            rospy.logerr(e)
            return False

        if filter_state is None:
            return [c.name for c in response.controller]
        else:
            return [c.name for c in response.controller if c.state == filter_state]

    def enable_controller(self, controller_name):
        """Enable a certain controller for the robot.
        Args:            controller_name (str): The name of the controller. Valid options are "torque" or "position".
        Returns:         bool: Success.
        """
        if self.current_controller == controller_name:
            rospy.loginfo("Controller '{}' is already active.".format(self.current_controller))
            return True

        if controller_name not in self.CONTROLLER_NAME2ID.keys():
            rospy.logerr("Controller '{}' is not a valid controller! Not switching.".format(controller_name))
            return False

        running_controllers_id = self.get_controllers_id("running")
        # Limit to controllers specified in self.CONTROLLERS. This excludes the state controller, which should always be running.
        running_controllers_id = [c_id for c_id in running_controllers_id if c_id in self.CONTROLLER_NAME2ID.values()]

        rospy.wait_for_service("/controller_manager/switch_controller")
        try:
            request = SwitchControllerRequest()
            request.strictness = 1
            # Stop all running controllers.
            request.stop_controllers = running_controllers_id
            # Start the required controller.l
            request.start_controllers = [self.CONTROLLER_NAME2ID[controller_name]]
            service = rospy.ServiceProxy("/controller_manager/switch_controller", SwitchController)
            response = service(request)
        except Exception as e:
            rospy.logerr("Switch controller server is down. Unable to switch contoller to '{}'".format(controller_name))
            rospy.logerr(e)
            return False

        if not response.ok:
            rospy.logerr("Failed to switch to controller '{}'".format(controller_name))
            return False

        self.current_controller = controller_name


        
    # Node publisher for setting force
    def set_force_publisher(self, force_z):
            
            rospy.init_node('force_publisher_node', anonymous=True)
            pub = rospy.Publisher('/my_cartesian_force_controller/target_wrench', WrenchStamped, queue_size=10)
            rate = self.rate  # Publish at 10 Hz

            while not rospy.is_shutdown():
                # Create and publish a message
                msg = WrenchStamped()
                msg.header.stamp = rospy.Time.now()
                msg.header.frame_id = "base_link"
                msg.wrench.force.x = 0.0
                msg.wrench.force.y = 0.0
                msg.wrench.force.z = force_z
                msg.wrench.torque.x = 0.0
                msg.wrench.torque.y = 0.0
                msg.wrench.torque.z = 0.0

                rospy.loginfo("Publishing target wrench: %s", msg)
                pub.publish(msg)
                rate.sleep()

        # Method for the subscribing node
    def set_force_subscriber(self, duration):
            rospy.init_node('force_subscriber_node', anonymous=True)                                                # Creation of the subscriber node

            # Callback function
            def callback(data):
                rospy.loginfo("Received message: %s", data)
            
            sub = rospy.Subscriber('/my_cartesian_force_controller/target_wrench', WrenchStamped, callback)         # Subscriber
            start_time = rospy.Time.now()                                                                           # Track the start time
            rospy.loginfo("Subscriber started. Listening for %d seconds...", duration)

            while rospy.Time.now() - start_time < rospy.Duration(duration):                                         # Run for the specified duration
                rospy.sleep(0.1)                                                                                    # Sleep briefly to allow messages to be processed

            rospy.loginfo("Time limit reached. Stopping subscriber.")
            sub.unregister()                                                                                        # Stop the subscription
    
    def recover_force(self):
            rospy.init_node('error_recovery_publisher')
            pub = rospy.Publisher('/franka_control/error_recovery/goal', ErrorRecoveryActionGoal, queue_size=10)
            recovery_goal = ErrorRecoveryActionGoal()
            pub.publish(recovery_goal)
            rospy.loginfo("Published recovery goal.")

            
            
        # Plan travel for going from A to B using list of points
    
    # def travel_AB(self):
        
    #     for i in range(self.n_loc):
            
    #         self.enable_controller("panda_leader_cartesian_impedance_controller")       # Check controller used is for MoveIt
    #         self.go_to_next_loc(pose_goal = self.pose_list[i])                          # Go to next loc point
            
    #         """
    #         for j in range(self.n_pushing_actions):
                
    #             self.enable_controller("my_force_controller")                                               # Switch controller to cartesian force controller            
    #             self.set_force_publisher(force_z = self.force_values[j])                                    # Publisher ---> Set pushing force : Force_j for pushing_action = j                                                   
    #             self.set_force_subscriber(duration = self.time_of_pushing + self.time_of_pushing_margin)    # Subscriber ---> Pushing action at current_loc = i for Force_j acting for 15 [s]
    #             self.recover_force()                                                                        # Policy for ERROR RECOVERY

    #             self.set_force_publisher(force_z = 0.0)                                                     # Release force applied Force_j = 0
    #             self.set_force_subscriber(duration = self.time_of_pushing + self.time_of_pushing_margin)    # Subscriber ---> Null force applied at ee acting for 2 [s]
    #             self.recover_force()

    #             self.enable_controller("panda_leader_cartesian_impedance_controller")                       # Switch controller to cartesian motion
    #             self.go_up()                                                                                # Go to upper position to start the next pushing action
    #         """
            
                                                                              
    def move_Downwards(self):
<<<<<<< HEAD
=======
        # Ask the user for the known curvature value
        curvature_value = float(input("Enter known curvature value (e.g., 0.01818): "))
        curvature_str = str(curvature_value).replace(".", "_")
        output_dir = os.path.join(os.path.dirname(__file__), "../csv_data/raw")
        output_filename = f"raw_robot_{curvature_str}.csv"
        output_path = os.path.join(output_dir, output_filename)

        # Prepare a list to store data rows
        data_rows = []

>>>>>>> c8549617
        section_labels = ["0cm", "1cm", "2cm", "3cm", "4cm", "5cm"]
        for i, label in enumerate(section_labels):
            self.section_pub.publish(label)  # Publish the section label
            rospy.loginfo(f"📤 Published section label: {label}")

            # Get current pose of the end-effector
            current_pose = self.move_group.get_current_pose().pose
            self.open_gripper()  # Open gripper
            rospy.sleep(2)  # Sleep for 2 seconds while the gripper is open

            # Proceed with robot movement (backwards in x-axis and y-axis)
            new_x = current_pose.position.x
            new_y = current_pose.position.y
            if i == 0:
                new_z = current_pose.position.z
            else:
                new_z = current_pose.position.z - 0.01

            # Create a new pose goal with the modified position
            pose_goal = Pose()
            pose_goal.position.x = new_x
            pose_goal.position.y = new_y
            pose_goal.position.z = new_z

            # Keep the orientation the same
            pose_goal.orientation.x = current_pose.orientation.x
            pose_goal.orientation.y = current_pose.orientation.y
            pose_goal.orientation.z = current_pose.orientation.z
            pose_goal.orientation.w = current_pose.orientation.w

            # Move the robot to the new position
            self.move_group.set_pose_target(pose_goal)
            success = self.move_group.go(wait=True)
            self.display_current_pose()
            rospy.sleep(2)
            self.close_gripper()  # Close the gripper again after moving
            rospy.sleep(10)  # Sleep for 10 seconds again after closing

            if success:
                rospy.loginfo("Gripper successfully closed.")
            else:
                rospy.loginfo("Failed to move the robot horizontally backwards")

            # Clear pose targets after moving
            self.move_group.clear_pose_targets()

            # Record data for this section
            timestamp = rospy.Time.now().to_sec()
            iso_timestamp = datetime.datetime.fromtimestamp(timestamp).isoformat()
            data_rows.append([label, new_x, new_y, new_z, iso_timestamp])

        # Save all rows to the CSV file
        os.makedirs(output_dir, exist_ok=True)
        with open(output_path, mode='w', newline='') as file:
            writer = csv.writer(file)
            writer.writerow(['Section', 'PosX', 'PosY', 'PosZ', 'Timestamp'])  # Write header
            writer.writerows(data_rows)  # Write data rows

        rospy.loginfo(f"✅ Data saved to {output_path}")
 
def main():
    robot = FrankaDataCollection()
    robot.open_gripper()
    robot.go_to_A()
    robot.move_Downwards()
    robot.open_gripper()


if __name__ == "__main__":
    main()<|MERGE_RESOLUTION|>--- conflicted
+++ resolved
@@ -573,8 +573,6 @@
             
                                                                               
     def move_Downwards(self):
-<<<<<<< HEAD
-=======
         # Ask the user for the known curvature value
         curvature_value = float(input("Enter known curvature value (e.g., 0.01818): "))
         curvature_str = str(curvature_value).replace(".", "_")
@@ -585,7 +583,6 @@
         # Prepare a list to store data rows
         data_rows = []
 
->>>>>>> c8549617
         section_labels = ["0cm", "1cm", "2cm", "3cm", "4cm", "5cm"]
         for i, label in enumerate(section_labels):
             self.section_pub.publish(label)  # Publish the section label
